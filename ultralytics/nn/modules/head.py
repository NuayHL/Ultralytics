--- conflicted
+++ resolved
@@ -5,11 +5,8 @@
 
 import copy
 import math
-<<<<<<< HEAD
 import random
 from typing import List, Optional, Tuple, Union
-=======
->>>>>>> a64144db
 
 import torch
 import torch.nn as nn
@@ -18,12 +15,8 @@
 
 from ultralytics.utils import NOT_MACOS14
 from ultralytics.utils.tal import TORCH_1_10, dist2bbox, dist2rbox, make_anchors
-<<<<<<< HEAD
-from ultralytics.utils.torch_utils import fuse_conv_and_bn, smart_inference_mode
+from ultralytics.utils.torch_utils import disable_dynamo, fuse_conv_and_bn, smart_inference_mode
 from ultralytics.utils import LOGGER, colorstr
-=======
-from ultralytics.utils.torch_utils import disable_dynamo, fuse_conv_and_bn, smart_inference_mode
->>>>>>> a64144db
 
 from .block import DFL, SAVPE, BNContrastiveHead, ContrastiveHead, Proto, Residual, SwiGLUFFN
 from .conv import Conv, DWConv
@@ -87,7 +80,7 @@
     legacy = False  # backward compatibility for v3/v5/v8/v9 models
     xyxy = False  # xyxy or xywh output
 
-    def __init__(self, nc: int = 80, ch: tuple = ()):
+    def __init__(self, nc: int = 80, ch: Tuple = ()):
         """
         Initialize the YOLO detection layer with specified number of classes and channels.
 
@@ -123,7 +116,7 @@
             self.one2one_cv2 = copy.deepcopy(self.cv2)
             self.one2one_cv3 = copy.deepcopy(self.cv3)
 
-    def forward(self, x: list[torch.Tensor]) -> list[torch.Tensor] | tuple:
+    def forward(self, x: List[torch.Tensor]) -> Union[List[torch.Tensor], Tuple]:
         """Concatenate and return predicted bounding boxes and class probabilities."""
         if self.end2end:
             return self.forward_end2end(x)
@@ -135,12 +128,12 @@
         y = self._inference(x)
         return y if self.export else (y, x)
 
-    def forward_end2end(self, x: list[torch.Tensor]) -> dict | tuple:
+    def forward_end2end(self, x: List[torch.Tensor]) -> Union[dict, Tuple]:
         """
         Perform forward pass of the v10Detect module.
 
         Args:
-            x (list[torch.Tensor]): Input feature maps from different levels.
+            x (List[torch.Tensor]): Input feature maps from different levels.
 
         Returns:
             outputs (dict | tuple): Training mode returns dict with one2many and one2one outputs.
@@ -159,13 +152,12 @@
         y = self.postprocess(y.permute(0, 2, 1), self.max_det, self.nc)
         return y if self.export else (y, {"one2many": x, "one2one": one2one})
 
-    @disable_dynamo
-    def _inference(self, x: list[torch.Tensor]) -> torch.Tensor:
+    def _inference(self, x: List[torch.Tensor]) -> torch.Tensor:
         """
         Decode predicted bounding boxes and class probabilities based on multiple-level feature maps.
 
         Args:
-            x (list[torch.Tensor]): List of feature maps from different detection layers.
+            x (List[torch.Tensor]): List of feature maps from different detection layers.
 
         Returns:
             (torch.Tensor): Concatenated tensor of decoded bounding boxes and class probabilities.
@@ -212,12 +204,7 @@
 
     def decode_bboxes(self, bboxes: torch.Tensor, anchors: torch.Tensor, xywh: bool = True) -> torch.Tensor:
         """Decode bounding boxes from predictions."""
-        return dist2bbox(
-            bboxes,
-            anchors,
-            xywh=xywh and not self.end2end and not self.xyxy,
-            dim=1,
-        )
+        return dist2bbox(bboxes, anchors, xywh=xywh and not (self.end2end or self.xyxy), dim=1)
 
     @staticmethod
     def postprocess(preds: torch.Tensor, max_det: int, nc: int = 80) -> torch.Tensor:
@@ -243,120 +230,6 @@
         i = torch.arange(batch_size)[..., None]  # batch indices
         return torch.cat([boxes[i, index // nc], scores[..., None], (index % nc)[..., None].float()], dim=-1)
 
-class DetectPermute(Detect):
-    def __init__(self, nc: int = 80, ch: Tuple = (),
-                 permute_mode: str = "random", perm_strength: float = 1.0, perm_seed: int = 42,):
-        super().__init__(nc=nc, ch=ch)
-        self.perm = None
-        self.perm_mode = permute_mode
-        self.perm_strength = perm_strength
-        self.perm_seed = perm_seed
-        LOGGER.info(f"DetectPermute: {self.perm_mode}, {self.perm_strength}, {self.perm_seed}")
-
-    def forward(self, x: List[torch.Tensor]) -> Union[List[torch.Tensor], Tuple]:
-        """Concatenate and return predicted bounding boxes and class probabilities."""
-        if self.end2end:
-            raise ValueError('No end2end support in DetectPermute')
-
-        for i in range(self.nl):
-            x[i] = torch.cat((self.cv2[i](x[i]), self.cv3[i](x[i])), 1)
-        if x[0].shape[2] == 80: # only begin perm when training begins
-            if self.perm is None:
-                self.perm = [self.get_permute(x_, mode=self.perm_mode,
-                                              strength=self.perm_strength,
-                                              seed=int(self.perm_seed + x_.shape[2]))
-                             for x_ in x]
-            B, C, _, _ = x[0].shape
-            x = [x_.view(B, C, -1)[:, :, perm_].view(B, C, x_.shape[2], x_.shape[2]).contiguous()
-                 for x_, perm_ in zip(x, self.perm)]
-        if self.training:  # Training path
-            return x
-        y = self._inference(x)
-        return y if self.export else (y, x)
-
-    @staticmethod
-    def get_permute(tensor, mode="random", strength=1.0, seed=42):
-        B, C, H, W = tensor.shape
-        N = H * W
-        device = tensor.device
-        rng = random.Random(seed)
-
-        if mode == "none":
-            perm = torch.arange(N, device=device, dtype=torch.long)
-        elif mode == "shift":
-            shift_amount = int(strength) % N
-            perm = torch.roll(torch.arange(N, device=device, dtype=torch.long),
-                              shifts=shift_amount)
-        elif mode == "halfshift":
-            shift_amount = int(N/2)
-            perm = torch.roll(torch.arange(N, device=device, dtype=torch.long),
-                              shifts=shift_amount)
-        elif mode == "block":
-            block_size = int(strength)
-            assert H % block_size == 0 and W % block_size == 0, "block_size 必须整除 H 和 W"
-            Bh = H // block_size
-            Bw = W // block_size
-            n_blocks = Bh * Bw
-
-            blocks = []
-            for br in range(Bh):
-                for bc in range(Bw):
-                    block_idx = []
-                    for bi in range(block_size):
-                        for bj in range(block_size):
-                            orig = (br * block_size + bi) * W + (bc * block_size + bj)
-                            block_idx.append(orig)
-                    blocks.append(block_idx)  # lenth: n_blocks
-
-            block_order = list(range(n_blocks))
-            rng.shuffle(block_order)  # block_order[new_block_pos] = original_block_index
-
-            # construct perm, let perm[new_global_pos] = original_global_index
-            perm = torch.empty(N, dtype=torch.long, device=device)
-            for new_block_pos, orig_block_idx in enumerate(block_order):
-                tr = new_block_pos // Bw
-                tc = new_block_pos % Bw
-                k = 0
-                for bi in range(block_size):
-                    for bj in range(block_size):
-                        new_idx = (tr * block_size + bi) * W + (tc * block_size + bj)
-                        orig_idx = blocks[orig_block_idx][k]
-                        perm[new_idx] = orig_idx
-                        k += 1
-        elif mode == "block_internal":
-            block_size = int(strength)
-            assert H % block_size == 0 and W % block_size == 0, "block_size 必须整除 H 和 W"
-            Bh = H // block_size
-            Bw = W // block_size
-
-            perm = torch.empty(N, dtype=torch.long, device=device)
-            for br in range(Bh):
-                for bc in range(Bw):
-                    block_idx = []
-                    for bi in range(block_size):
-                        for bj in range(block_size):
-                            orig = (br * block_size + bi) * W + (bc * block_size + bj)
-                            block_idx.append(orig)
-                    rng.shuffle(block_idx)
-                    for k, idx in enumerate(block_idx):
-                        bi = k // block_size
-                        bj = k % block_size
-                        new_idx = (br * block_size + bi) * W + (bc * block_size + bj)
-                        perm[new_idx] = idx
-        elif mode == "random":
-            perm = list(range(N))
-            k = int(N * strength)
-            to_shuffle = rng.sample(range(N), k)
-            shuffled = to_shuffle[:]
-            rng.shuffle(shuffled)
-            for a, b in zip(to_shuffle, shuffled):
-                perm[a] = b
-            perm = torch.tensor(perm, device=device, dtype=torch.long)
-        else:
-            raise ValueError(f"unknown mode: {mode}")
-
-        return perm
-
 
 class Segment(Detect):
     """
@@ -380,7 +253,7 @@
         >>> outputs = segment(x)
     """
 
-    def __init__(self, nc: int = 80, nm: int = 32, npr: int = 256, ch: tuple = ()):
+    def __init__(self, nc: int = 80, nm: int = 32, npr: int = 256, ch: Tuple = ()):
         """
         Initialize the YOLO model attributes such as the number of masks, prototypes, and the convolution layers.
 
@@ -398,7 +271,7 @@
         c4 = max(ch[0] // 4, self.nm)
         self.cv4 = nn.ModuleList(nn.Sequential(Conv(x, c4, 3), Conv(c4, c4, 3), nn.Conv2d(c4, self.nm, 1)) for x in ch)
 
-    def forward(self, x: list[torch.Tensor]) -> tuple | list[torch.Tensor]:
+    def forward(self, x: List[torch.Tensor]) -> Union[Tuple, List[torch.Tensor]]:
         """Return model outputs and mask coefficients if training, otherwise return outputs and mask coefficients."""
         p = self.proto(x[0])  # mask protos
         bs = p.shape[0]  # batch size
@@ -432,7 +305,7 @@
         >>> outputs = obb(x)
     """
 
-    def __init__(self, nc: int = 80, ne: int = 1, ch: tuple = ()):
+    def __init__(self, nc: int = 80, ne: int = 1, ch: Tuple = ()):
         """
         Initialize OBB with number of classes `nc` and layer channels `ch`.
 
@@ -447,7 +320,7 @@
         c4 = max(ch[0] // 4, self.ne)
         self.cv4 = nn.ModuleList(nn.Sequential(Conv(x, c4, 3), Conv(c4, c4, 3), nn.Conv2d(c4, self.ne, 1)) for x in ch)
 
-    def forward(self, x: list[torch.Tensor]) -> torch.Tensor | tuple:
+    def forward(self, x: List[torch.Tensor]) -> Union[torch.Tensor, Tuple]:
         """Concatenate and return predicted bounding boxes and class probabilities."""
         bs = x[0].shape[0]  # batch size
         angle = torch.cat([self.cv4[i](x[i]).view(bs, self.ne, -1) for i in range(self.nl)], 2)  # OBB theta logits
@@ -488,7 +361,7 @@
         >>> outputs = pose(x)
     """
 
-    def __init__(self, nc: int = 80, kpt_shape: tuple = (17, 3), ch: tuple = ()):
+    def __init__(self, nc: int = 80, kpt_shape: Tuple = (17, 3), ch: Tuple = ()):
         """
         Initialize YOLO network with default parameters and Convolutional Layers.
 
@@ -504,7 +377,7 @@
         c4 = max(ch[0] // 4, self.nk)
         self.cv4 = nn.ModuleList(nn.Sequential(Conv(x, c4, 3), Conv(c4, c4, 3), nn.Conv2d(c4, self.nk, 1)) for x in ch)
 
-    def forward(self, x: list[torch.Tensor]) -> torch.Tensor | tuple:
+    def forward(self, x: List[torch.Tensor]) -> Union[torch.Tensor, Tuple]:
         """Perform forward pass through YOLO model and return predictions."""
         bs = x[0].shape[0]  # batch size
         kpt = torch.cat([self.cv4[i](x[i]).view(bs, self.nk, -1) for i in range(self.nl)], -1)  # (bs, 17*3, h*w)
@@ -540,10 +413,7 @@
         else:
             y = kpts.clone()
             if ndim == 3:
-                if NOT_MACOS14:
-                    y[:, 2::ndim].sigmoid_()
-                else:  # Apple macOS14 MPS bug https://github.com/ultralytics/ultralytics/pull/21878
-                    y[:, 2::ndim] = y[:, 2::ndim].sigmoid()
+                y[:, 2::ndim] = y[:, 2::ndim].sigmoid()  # sigmoid (WARNING: inplace .sigmoid_() Apple MPS bug)
             y[:, 0::ndim] = (y[:, 0::ndim] * 2.0 + (self.anchors[0] - 0.5)) * self.strides
             y[:, 1::ndim] = (y[:, 1::ndim] * 2.0 + (self.anchors[1] - 0.5)) * self.strides
             return y
@@ -574,7 +444,7 @@
 
     export = False  # export mode
 
-    def __init__(self, c1: int, c2: int, k: int = 1, s: int = 1, p: int | None = None, g: int = 1):
+    def __init__(self, c1: int, c2: int, k: int = 1, s: int = 1, p: Optional[int] = None, g: int = 1):
         """
         Initialize YOLO classification head to transform input tensor from (b,c1,20,20) to (b,c2) shape.
 
@@ -593,7 +463,7 @@
         self.drop = nn.Dropout(p=0.0, inplace=True)
         self.linear = nn.Linear(c_, c2)  # to x(b,c2)
 
-    def forward(self, x: list[torch.Tensor] | torch.Tensor) -> torch.Tensor | tuple:
+    def forward(self, x: Union[List[torch.Tensor], torch.Tensor]) -> Union[torch.Tensor, Tuple]:
         """Perform forward pass of the YOLO model on input image data."""
         if isinstance(x, list):
             x = torch.cat(x, 1)
@@ -627,7 +497,7 @@
         >>> outputs = world_detect(x, text)
     """
 
-    def __init__(self, nc: int = 80, embed: int = 512, with_bn: bool = False, ch: tuple = ()):
+    def __init__(self, nc: int = 80, embed: int = 512, with_bn: bool = False, ch: Tuple = ()):
         """
         Initialize YOLO detection layer with nc classes and layer channels ch.
 
@@ -642,7 +512,7 @@
         self.cv3 = nn.ModuleList(nn.Sequential(Conv(x, c3, 3), Conv(c3, c3, 3), nn.Conv2d(c3, embed, 1)) for x in ch)
         self.cv4 = nn.ModuleList(BNContrastiveHead(embed) if with_bn else ContrastiveHead() for _ in ch)
 
-    def forward(self, x: list[torch.Tensor], text: torch.Tensor) -> list[torch.Tensor] | tuple:
+    def forward(self, x: List[torch.Tensor], text: torch.Tensor) -> Union[List[torch.Tensor], Tuple]:
         """Concatenate and return predicted bounding boxes and class probabilities."""
         for i in range(self.nl):
             x[i] = torch.cat((self.cv2[i](x[i]), self.cv4[i](self.cv3[i](x[i]), text)), 1)
@@ -711,7 +581,7 @@
         linear.bias.data = conv.bias.data
         return linear
 
-    def forward(self, cls_feat: torch.Tensor, loc_feat: torch.Tensor, conf: float) -> tuple[tuple, torch.Tensor]:
+    def forward(self, cls_feat: torch.Tensor, loc_feat: torch.Tensor, conf: float) -> Tuple[Tuple, torch.Tensor]:
         """Process classification and localization features to generate detection proposals."""
         if self.enabled:
             pf_score = self.pf(cls_feat)[0, 0].flatten(0)
@@ -760,7 +630,7 @@
 
     is_fused = False
 
-    def __init__(self, nc: int = 80, embed: int = 512, with_bn: bool = False, ch: tuple = ()):
+    def __init__(self, nc: int = 80, embed: int = 512, with_bn: bool = False, ch: Tuple = ()):
         """
         Initialize YOLO detection layer with nc classes and layer channels ch.
 
@@ -773,7 +643,7 @@
         super().__init__(nc, ch)
         c3 = max(ch[0], min(self.nc, 100))
         assert c3 <= embed
-        assert with_bn
+        assert with_bn is True
         self.cv3 = (
             nn.ModuleList(nn.Sequential(Conv(x, c3, 3), Conv(c3, c3, 3), nn.Conv2d(c3, embed, 1)) for x in ch)
             if self.legacy
@@ -840,11 +710,11 @@
         self.reprta = nn.Identity()
         self.is_fused = True
 
-    def get_tpe(self, tpe: torch.Tensor | None) -> torch.Tensor | None:
+    def get_tpe(self, tpe: Optional[torch.Tensor]) -> Optional[torch.Tensor]:
         """Get text prompt embeddings with normalization."""
         return None if tpe is None else F.normalize(self.reprta(tpe), dim=-1, p=2)
 
-    def get_vpe(self, x: list[torch.Tensor], vpe: torch.Tensor) -> torch.Tensor:
+    def get_vpe(self, x: List[torch.Tensor], vpe: torch.Tensor) -> torch.Tensor:
         """Get visual prompt embeddings with spatial awareness."""
         if vpe.shape[1] == 0:  # no visual prompt embeddings
             return torch.zeros(x[0].shape[0], 0, self.embed, device=x[0].device)
@@ -853,7 +723,7 @@
         assert vpe.ndim == 3  # (B, N, D)
         return vpe
 
-    def forward_lrpc(self, x: list[torch.Tensor], return_mask: bool = False) -> torch.Tensor | tuple:
+    def forward_lrpc(self, x: List[torch.Tensor], return_mask: bool = False) -> Union[torch.Tensor, Tuple]:
         """Process features with fused text embeddings to generate detections for prompt-free model."""
         masks = []
         assert self.is_fused, "Prompt-free inference requires model to be fused!"
@@ -891,7 +761,9 @@
         else:
             return y if self.export else (y, x)
 
-    def forward(self, x: list[torch.Tensor], cls_pe: torch.Tensor, return_mask: bool = False) -> torch.Tensor | tuple:
+    def forward(
+        self, x: List[torch.Tensor], cls_pe: torch.Tensor, return_mask: bool = False
+    ) -> Union[torch.Tensor, Tuple]:
         """Process features with class prompt embeddings to generate detections."""
         if hasattr(self, "lrpc"):  # for prompt-free inference
             return self.forward_lrpc(x, return_mask)
@@ -940,7 +812,7 @@
     """
 
     def __init__(
-        self, nc: int = 80, nm: int = 32, npr: int = 256, embed: int = 512, with_bn: bool = False, ch: tuple = ()
+        self, nc: int = 80, nm: int = 32, npr: int = 256, embed: int = 512, with_bn: bool = False, ch: Tuple = ()
     ):
         """
         Initialize YOLOESegment with class count, mask parameters, and embedding dimensions.
@@ -961,7 +833,7 @@
         c5 = max(ch[0] // 4, self.nm)
         self.cv5 = nn.ModuleList(nn.Sequential(Conv(x, c5, 3), Conv(c5, c5, 3), nn.Conv2d(c5, self.nm, 1)) for x in ch)
 
-    def forward(self, x: list[torch.Tensor], text: torch.Tensor) -> tuple | torch.Tensor:
+    def forward(self, x: List[torch.Tensor], text: torch.Tensor) -> Union[Tuple, torch.Tensor]:
         """Return model outputs and mask coefficients if training, otherwise return outputs and mask coefficients."""
         p = self.proto(x[0])  # mask protos
         bs = p.shape[0]  # batch size
@@ -1029,7 +901,7 @@
     def __init__(
         self,
         nc: int = 80,
-        ch: tuple = (512, 1024, 2048),
+        ch: Tuple = (512, 1024, 2048),
         hd: int = 256,  # hidden dim
         nq: int = 300,  # num queries
         ndp: int = 4,  # num decoder points
@@ -1105,12 +977,12 @@
 
         self._reset_parameters()
 
-    def forward(self, x: list[torch.Tensor], batch: dict | None = None) -> tuple | torch.Tensor:
+    def forward(self, x: List[torch.Tensor], batch: Optional[dict] = None) -> Union[Tuple, torch.Tensor]:
         """
         Run the forward pass of the module, returning bounding box and classification scores for the input.
 
         Args:
-            x (list[torch.Tensor]): List of feature maps from the backbone.
+            x (List[torch.Tensor]): List of feature maps from the backbone.
             batch (dict, optional): Batch information for training.
 
         Returns:
@@ -1157,12 +1029,12 @@
 
     def _generate_anchors(
         self,
-        shapes: list[list[int]],
+        shapes: List[List[int]],
         grid_size: float = 0.05,
         dtype: torch.dtype = torch.float32,
         device: str = "cpu",
         eps: float = 1e-2,
-    ) -> tuple[torch.Tensor, torch.Tensor]:
+    ) -> Tuple[torch.Tensor, torch.Tensor]:
         """
         Generate anchor bounding boxes for given shapes with specific grid size and validate them.
 
@@ -1195,12 +1067,12 @@
         anchors = anchors.masked_fill(~valid_mask, float("inf"))
         return anchors, valid_mask
 
-    def _get_encoder_input(self, x: list[torch.Tensor]) -> tuple[torch.Tensor, list[list[int]]]:
+    def _get_encoder_input(self, x: List[torch.Tensor]) -> Tuple[torch.Tensor, List[List[int]]]:
         """
         Process and return encoder inputs by getting projection features from input and concatenating them.
 
         Args:
-            x (list[torch.Tensor]): List of feature maps from the backbone.
+            x (List[torch.Tensor]): List of feature maps from the backbone.
 
         Returns:
             feats (torch.Tensor): Processed features.
@@ -1225,10 +1097,10 @@
     def _get_decoder_input(
         self,
         feats: torch.Tensor,
-        shapes: list[list[int]],
-        dn_embed: torch.Tensor | None = None,
-        dn_bbox: torch.Tensor | None = None,
-    ) -> tuple[torch.Tensor, torch.Tensor, torch.Tensor, torch.Tensor]:
+        shapes: List[List[int]],
+        dn_embed: Optional[torch.Tensor] = None,
+        dn_bbox: Optional[torch.Tensor] = None,
+    ) -> Tuple[torch.Tensor, torch.Tensor, torch.Tensor, torch.Tensor]:
         """
         Generate and prepare the input required for the decoder from the provided features and shapes.
 
@@ -1333,7 +1205,7 @@
 
     end2end = True
 
-    def __init__(self, nc: int = 80, ch: tuple = ()):
+    def __init__(self, nc: int = 80, ch: Tuple = ()):
         """
         Initialize the v10Detect object with the specified number of classes and input channels.
 
